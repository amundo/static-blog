--- conflicted
+++ resolved
@@ -3,11 +3,6 @@
     <meta charset="utf-8">
     <meta name="viewport" content="width=device-width, initial-scale=1.0">
     <title>Static Site Generator - Stage 1</title>
-<<<<<<< HEAD
-    <link  rel="stylesheet" href="css/blog.css">
-</head>
-<body>
-=======
     <style>
       body {
         max-width: 800px;
@@ -25,12 +20,11 @@
     </style>
   </head>
   <body>
->>>>>>> 3efc8391
     <article>
       <nav>
         <a href="index.html" class="home-link">Home</a>
         <span class="previous-post"></span>
-        <span class="next-post"><a href="2.html">Adding a watch function - Stage 2 →</a></span>
+        <span class="next-post"><a href="2.html">Static Site Generator - Adding Watch Mode - Stage 2 →</a></span>
       </nav>
 
       <header>
@@ -306,19 +300,6 @@
 
       <footer></footer>
     </article>
-<<<<<<< HEAD
-<<<<<<< Updated upstream
-=======
-    <script type=module>
-    import * as Prism from './lib/prism/Prism.js';
-    window.Prism = Prism
-    </script>
->>>>>>> Stashed changes
-</body>
-</html>
-  
-=======
-  
-
-</body></html>
->>>>>>> 3efc8391
+  
+
+</body></html>